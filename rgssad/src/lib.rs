// #[warn(clippy::arithmetic_side_effects)]

/// The archive reader.
pub mod reader;
/// sans-io state machines for reading and writing.
pub mod sans_io;
<<<<<<< HEAD
=======
/// The archive writer.
pub mod writer;

>>>>>>> 9c3fdcff
/// Tokio adapters for archive readers and writers.
#[cfg(feature = "tokio")]
pub mod tokio;
/// The archive writer.
pub mod writer;

pub use self::reader::Reader;
#[cfg(feature = "tokio")]
pub use self::tokio::TokioReader;
#[cfg(feature = "tokio")]
pub use self::tokio::TokioWriter;
pub use self::writer::Writer;

/// The len of the magic number.
const MAGIC_LEN: usize = 7;
<<<<<<< HEAD
/// The magic number.
=======
/// The magic number
>>>>>>> 9c3fdcff
const MAGIC: [u8; MAGIC_LEN] = *b"RGSSAD\0";
/// The file version
const VERSION: u8 = 1;
/// The size of the header.
const HEADER_LEN: usize = MAGIC_LEN + 1;
/// The default encryption key.
const DEFAULT_KEY: u32 = 0xDEADCAFE;
<<<<<<< HEAD
/// The maximum file name len.
///
/// This was chosen arbirtarily,
/// off of Linux's common 4096 max path length.
/// Note that the real limit for this value is much lower,
/// as this format is for a Windows application and
/// Windows' max path length is 255.
const MAX_FILE_NAME_LEN: u32 = 4096;
/// The size of a u32, in bytes.
const U32_LEN: usize = 4;
=======
/// The maximum file name len
const MAX_FILE_NAME_LEN: u32 = 4096;
>>>>>>> 9c3fdcff

/// The library error type
#[derive(Debug)]
pub enum Error {
    /// An I/O error occured.
    Io(std::io::Error),

    /// Invalid internal state, user error
    InvalidState,

<<<<<<< HEAD
=======
    /// The file name was too long
    FileNameTooLong {
        /// The error
        error: std::num::TryFromIntError,
    },

    /// The provided file size does not match the file data's size.
    FileDataSizeMismatch { actual: u32, expected: u32 },

    /// The file data was too long
    FileDataTooLong,

>>>>>>> 9c3fdcff
    /// There was an error with the sans-io state machine.
    SansIo(self::sans_io::Error),
}

impl std::fmt::Display for Error {
    fn fmt(&self, f: &mut std::fmt::Formatter<'_>) -> std::fmt::Result {
        match self {
            Self::Io(_error) => write!(f, "an I/O error occured"),
            Self::InvalidState => write!(f, "user error, invalid internal state"),
<<<<<<< HEAD
=======

            Self::FileNameTooLong { .. } => write!(f, "the file name is too long"),

            Self::FileDataSizeMismatch { actual, expected } => write!(
                f,
                "file data size mismatch, expected {expected} but got {actual}"
            ),
            Self::FileDataTooLong => write!(f, "file data too long"),
>>>>>>> 9c3fdcff
            Self::SansIo(error) => error.fmt(f),
        }
    }
}

impl std::error::Error for Error {
    fn source(&self) -> Option<&(dyn std::error::Error + 'static)> {
        match self {
            Self::Io(error) => Some(error),
<<<<<<< HEAD
=======
            Self::FileNameTooLong { error } => Some(error),

>>>>>>> 9c3fdcff
            Self::SansIo(error) => error.source(),
            _ => None,
        }
    }
}

impl From<std::io::Error> for Error {
    fn from(error: std::io::Error) -> Self {
        Self::Io(error)
    }
}

impl From<self::sans_io::Error> for Error {
    fn from(error: self::sans_io::Error) -> Self {
        Self::SansIo(error)
    }
}

<<<<<<< HEAD
/// Encrypt or decrypt an u32, and rotate the key as needed.
fn crypt_u32(key: &mut u32, mut n: u32) -> u32 {
    n ^= *key;
    *key = key.overflowing_mul(7).0.overflowing_add(3).0;
    n
}

/// Encrypt of decrypt a file name, and rotate the key as needed.
fn crypt_name_bytes(key: &mut u32, bytes: &mut [u8]) {
    for byte in bytes.iter_mut() {
        // We mask with 0xFF, this cannot exceed the bounds of a u8.
        *byte ^= u8::try_from(*key & 0xFF).unwrap();
        *key = key.overflowing_mul(7).0.overflowing_add(3).0;
    }
}

/// Encrypt or decrypt the encrypted file data, and rotate the key as needed.
fn crypt_file_data(key: &mut u32, counter: &mut u8, buffer: &mut [u8]) {
    // TODO: We can possibly be more efficient here.
    // If we are able to cast this to a slice of u32s,
    // we can crypt that instead and use this byte-wise impl only at the end.
    for byte in buffer.iter_mut() {
        *byte ^= key.to_le_bytes()[usize::from(*counter)];
        if *counter == 3 {
            *key = key.overflowing_mul(7).0.overflowing_add(3).0;
        }
        *counter = (*counter + 1) % 4;
    }
}

=======
>>>>>>> 9c3fdcff
#[cfg(test)]
mod test {
    use super::*;
    use std::cell::RefCell;
    use std::io::Read;
    use std::io::Seek;
    use std::io::SeekFrom;
    use std::io::Write;
    use std::rc::Rc;

    pub const VX_TEST_GAME: &str =
        "test_data/RPGMakerVXTestGame-Export/RPGMakerVXTestGame/Game.rgss2a";

    #[derive(Debug, Clone)]
    struct SlowReader<R> {
        inner: Rc<RefCell<(R, usize, Option<SeekFrom>)>>,
    }

    impl<R> SlowReader<R> {
        pub fn new(reader: R) -> Self {
            Self {
                inner: Rc::new(RefCell::new((reader, 0, None))),
            }
        }

        fn add_fuel(&self, fuel: usize) {
            let mut inner = self.inner.borrow_mut();
            inner.1 += fuel;
        }
    }

    impl<R> Read for SlowReader<R>
    where
        R: Read,
    {
        fn read(&mut self, buf: &mut [u8]) -> std::io::Result<usize> {
            let mut inner = self.inner.borrow_mut();
            let (reader, fuel, _) = &mut *inner;

            assert!(!buf.is_empty());
            let limit = std::cmp::min(*fuel, buf.len());
            let buf = &mut buf[..limit];
            if buf.is_empty() {
                return Err(std::io::Error::from(std::io::ErrorKind::WouldBlock));
            }
            let n = reader.read(buf)?;
            *fuel -= n;

            Ok(n)
        }
    }

    impl<R> Seek for SlowReader<R>
    where
        R: Seek,
    {
        fn seek(&mut self, pos: SeekFrom) -> std::io::Result<u64> {
            let mut inner = self.inner.borrow_mut();
            let (reader, _, seek_request) = &mut *inner;
            match seek_request {
                Some(seek_request) => {
                    assert!(pos == *seek_request, "{pos:?} != {seek_request:?}");
                }
                None => {
                    *seek_request = Some(pos);
                    return Err(std::io::Error::from(std::io::ErrorKind::WouldBlock));
                }
            }

            let result = reader.seek(pos);
            *seek_request = None;

            result
        }
    }

    #[derive(Debug, Clone)]
    struct SlowWriter<W> {
        inner: Rc<RefCell<(W, usize, bool)>>,
    }

    impl<W> SlowWriter<W> {
        pub fn new(writer: W) -> Self {
            Self {
                inner: Rc::new(RefCell::new((writer, 0, false))),
            }
        }

        fn add_fuel(&self, fuel: usize) {
            let mut inner = self.inner.borrow_mut();
            inner.1 += fuel;
        }
    }

    impl<W> Write for SlowWriter<W>
    where
        W: Write,
    {
        fn write(&mut self, buf: &[u8]) -> std::io::Result<usize> {
            let mut inner = self.inner.borrow_mut();
            let (writer, fuel, _) = &mut *inner;

            if *fuel == 0 {
                return Err(std::io::Error::from(std::io::ErrorKind::WouldBlock));
            }

            let len = std::cmp::min(*fuel, buf.len());
            let n = writer.write(&buf[..len])?;
            *fuel -= n;

            Ok(n)
        }

        fn flush(&mut self) -> std::io::Result<()> {
            let mut inner = self.inner.borrow_mut();
            let (writer, _, should_flush) = &mut *inner;
            if *should_flush {
                writer.flush()?;
                *should_flush = false;

                Ok(())
            } else {
                *should_flush = true;

                Err(std::io::Error::from(std::io::ErrorKind::WouldBlock))
            }
        }
    }

    #[test]
    fn reader_writer_smoke() {
        let file = std::fs::read(VX_TEST_GAME).expect("failed to open archive");
        let file = std::io::Cursor::new(file);
        let mut reader = Reader::new(file);
        reader.read_header().expect("failed to read header");

        // Read entire archive into a Vec.
        let mut files = Vec::new();
        while let Some(mut file) = reader.read_file().expect("failed to read file") {
            let mut buffer = Vec::new();
            file.read_to_end(&mut buffer).expect("failed to read file");
            files.push((file.name().to_string(), buffer));
        }

        // Write all files into a new archive.
        let mut new_file = Vec::new();
        let mut writer = Writer::new(&mut new_file);
        writer.write_header().expect("failed to write header");
        for (file_name, file_data) in files.iter() {
            writer
                .write_file(
                    file_name,
                    u32::try_from(file_data.len()).expect("file data too large"),
                    &**file_data,
                )
                .expect("failed to write file");
        }
        writer.finish().expect("failed to flush");

        let file = reader.into_inner();

        // Ensure archives are byte-for-byte equivalent.
        assert!(&new_file == file.get_ref());
    }

    #[test]
    fn slow_reader() {
        let file = std::fs::read(VX_TEST_GAME).expect("failed to open archive");
        let file = std::io::Cursor::new(file);
        let file = SlowReader::new(file);
        let mut reader = Reader::new(file.clone());

        loop {
            match reader.read_header() {
                Ok(()) => break,
                Err(Error::Io(error)) if error.kind() == std::io::ErrorKind::WouldBlock => {}
                Err(error) => {
                    panic!("Error: {error:?}");
                }
            }

            file.add_fuel(1);
        }

        loop {
            match reader.read_file() {
                Ok(Some(_file)) => {}
                Ok(None) => break,
                Err(Error::Io(error)) if error.kind() == std::io::ErrorKind::WouldBlock => {}
                Err(error) => {
                    panic!("Error: {error:?}");
                }
            }

            file.add_fuel(1);
        }
    }

    #[test]
    fn reader_slow_writer_smoke() {
        let file = std::fs::read(VX_TEST_GAME).expect("failed to open archive");
        let file = std::io::Cursor::new(file);
        let mut reader = Reader::new(file);
        reader.read_header().expect("failed to read header");

        // Read entire archive into Vec.
        let mut files = Vec::new();
        while let Some(mut file) = reader.read_file().expect("failed to read file") {
            let mut buffer = Vec::new();
            file.read_to_end(&mut buffer).expect("failed to read file");
            files.push((file.name().to_string(), buffer));
        }

        // Write all files into new archive.
        let new_file = SlowWriter::new(Vec::<u8>::new());
        let mut writer = Writer::new(new_file.clone());
        loop {
            match writer.write_header() {
                Ok(()) => break,
                Err(Error::Io(error)) if error.kind() == std::io::ErrorKind::WouldBlock => {
                    new_file.add_fuel(1);
                }
                Err(error) => {
                    panic!("failed to write header: {error}");
                }
            }
        }

        for (file_name, file_data) in files.iter() {
            let len = u32::try_from(file_data.len()).expect("file data too large");
            // We need to pass the same reader, so that updates to its position are persisted.
            let mut reader = &**file_data;

            loop {
                match writer.write_file(file_name, len, &mut reader) {
                    Ok(()) => break,
                    Err(Error::Io(error)) if error.kind() == std::io::ErrorKind::WouldBlock => {
                        new_file.add_fuel(1);
                    }
                    Err(error) => {
                        panic!("failed to write file: {error}");
                    }
                }
            }
        }
        loop {
            match writer.finish() {
                Ok(()) => break,
                Err(Error::Io(error)) if error.kind() == std::io::ErrorKind::WouldBlock => {}
                Err(error) => {
                    panic!("failed to flush: {error}");
                }
            }
        }

        let file = reader.into_inner();

        // Ensure archives are byte-for-byte equivalent.
        let new_file = new_file.inner.borrow();
        let new_file = &new_file.0;
        let file = file.get_ref();
        dbg!(new_file.len(), file.len());
        assert!(new_file == file);
    }
}<|MERGE_RESOLUTION|>--- conflicted
+++ resolved
@@ -4,12 +4,9 @@
 pub mod reader;
 /// sans-io state machines for reading and writing.
 pub mod sans_io;
-<<<<<<< HEAD
-=======
 /// The archive writer.
 pub mod writer;
 
->>>>>>> 9c3fdcff
 /// Tokio adapters for archive readers and writers.
 #[cfg(feature = "tokio")]
 pub mod tokio;
@@ -25,11 +22,7 @@
 
 /// The len of the magic number.
 const MAGIC_LEN: usize = 7;
-<<<<<<< HEAD
 /// The magic number.
-=======
-/// The magic number
->>>>>>> 9c3fdcff
 const MAGIC: [u8; MAGIC_LEN] = *b"RGSSAD\0";
 /// The file version
 const VERSION: u8 = 1;
@@ -37,7 +30,6 @@
 const HEADER_LEN: usize = MAGIC_LEN + 1;
 /// The default encryption key.
 const DEFAULT_KEY: u32 = 0xDEADCAFE;
-<<<<<<< HEAD
 /// The maximum file name len.
 ///
 /// This was chosen arbirtarily,
@@ -48,10 +40,6 @@
 const MAX_FILE_NAME_LEN: u32 = 4096;
 /// The size of a u32, in bytes.
 const U32_LEN: usize = 4;
-=======
-/// The maximum file name len
-const MAX_FILE_NAME_LEN: u32 = 4096;
->>>>>>> 9c3fdcff
 
 /// The library error type
 #[derive(Debug)]
@@ -62,21 +50,6 @@
     /// Invalid internal state, user error
     InvalidState,
 
-<<<<<<< HEAD
-=======
-    /// The file name was too long
-    FileNameTooLong {
-        /// The error
-        error: std::num::TryFromIntError,
-    },
-
-    /// The provided file size does not match the file data's size.
-    FileDataSizeMismatch { actual: u32, expected: u32 },
-
-    /// The file data was too long
-    FileDataTooLong,
-
->>>>>>> 9c3fdcff
     /// There was an error with the sans-io state machine.
     SansIo(self::sans_io::Error),
 }
@@ -86,17 +59,6 @@
         match self {
             Self::Io(_error) => write!(f, "an I/O error occured"),
             Self::InvalidState => write!(f, "user error, invalid internal state"),
-<<<<<<< HEAD
-=======
-
-            Self::FileNameTooLong { .. } => write!(f, "the file name is too long"),
-
-            Self::FileDataSizeMismatch { actual, expected } => write!(
-                f,
-                "file data size mismatch, expected {expected} but got {actual}"
-            ),
-            Self::FileDataTooLong => write!(f, "file data too long"),
->>>>>>> 9c3fdcff
             Self::SansIo(error) => error.fmt(f),
         }
     }
@@ -106,11 +68,6 @@
     fn source(&self) -> Option<&(dyn std::error::Error + 'static)> {
         match self {
             Self::Io(error) => Some(error),
-<<<<<<< HEAD
-=======
-            Self::FileNameTooLong { error } => Some(error),
-
->>>>>>> 9c3fdcff
             Self::SansIo(error) => error.source(),
             _ => None,
         }
@@ -129,7 +86,6 @@
     }
 }
 
-<<<<<<< HEAD
 /// Encrypt or decrypt an u32, and rotate the key as needed.
 fn crypt_u32(key: &mut u32, mut n: u32) -> u32 {
     n ^= *key;
@@ -160,8 +116,6 @@
     }
 }
 
-=======
->>>>>>> 9c3fdcff
 #[cfg(test)]
 mod test {
     use super::*;
